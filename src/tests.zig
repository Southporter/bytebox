const std = @import("std");
const testing = std.testing;
const expectEqual = testing.expectEqual;

const core = @import("core.zig");
const Limits = core.Limits;
const MemoryInstance = core.MemoryInstance;

test "StackVM.Integration" {
    const wasm_filepath = "zig-out/bin/mandelbrot.wasm";

    var allocator = std.testing.allocator;

    var cwd = std.fs.cwd();
    const wasm_data: []u8 = try cwd.readFileAlloc(allocator, wasm_filepath, 1024 * 1024 * 128);
    defer allocator.free(wasm_data);

    const module_def_opts = core.ModuleDefinitionOpts{
        .debug_name = std.fs.path.basename(wasm_filepath),
    };
    var module_def = try core.createModuleDefinition(allocator, module_def_opts);
    defer module_def.destroy();

    try module_def.decode(wasm_data);

    var module_inst = try core.createModuleInstance(.Stack, module_def, allocator);
    defer module_inst.destroy();
}

test "MemoryInstance.init" {
    {
        const limits = Limits{
            .min = 0,
            .max = null,
            .limit_type = 0, // i32 index type
        };
        var memory = MemoryInstance.init(limits, null);
        defer memory.deinit();
        try expectEqual(memory.limits.min, 0);
<<<<<<< HEAD
        try expectEqual(memory.limits.max.?, MemoryInstance.k_max_pages);
=======
        try expectEqual(memory.limits.max, Limits.k_max_pages_i32);
        try expectEqual(memory.size(), 0);
        try expectEqual(memory.mem.Internal.items.len, 0);
    }

    {
        const limits = Limits{
            .min = 0,
            .max = null,
            .limit_type = 4, // i64 index type
        };
        var memory = MemoryInstance.init(limits, null);
        defer memory.deinit();
        try expectEqual(memory.limits.min, 0);
        try expectEqual(memory.limits.max, Limits.k_max_pages_i64);
>>>>>>> 1e4fe3fb
        try expectEqual(memory.size(), 0);
        try expectEqual(memory.mem.Internal.items.len, 0);
    }

    {
        const limits = Limits{
            .min = 25,
            .max = 25,
            .limit_type = 1,
        };
        var memory = MemoryInstance.init(limits, null);
        defer memory.deinit();
        try expectEqual(memory.limits.min, 0);
        try expectEqual(memory.limits.max, limits.max);
        try expectEqual(memory.mem.Internal.items.len, 0);
    }
}

test "MemoryInstance.Internal.grow" {
    {
        const limits = Limits{
            .min = 0,
            .max = null,
            .limit_type = 0,
        };
        var memory = MemoryInstance.init(limits, null);
        defer memory.deinit();
        try expectEqual(memory.grow(0), true);
        try expectEqual(memory.grow(1), true);
        try expectEqual(memory.size(), 1);
        try expectEqual(memory.grow(1), true);
        try expectEqual(memory.size(), 2);
        try expectEqual(memory.grow(Limits.k_max_pages_i32 - memory.size()), true);
        try expectEqual(memory.size(), Limits.k_max_pages_i32);
    }

    {
        const limits = Limits{
            .min = 0,
            .max = 25,
            .limit_type = 1,
        };
        var memory = MemoryInstance.init(limits, null);
        defer memory.deinit();
        try expectEqual(memory.grow(25), true);
        try expectEqual(memory.size(), 25);
        try expectEqual(memory.grow(1), false);
        try expectEqual(memory.size(), 25);
    }
}

test "MemoryInstance.Internal.growAbsolute" {
    {
        const limits = Limits{
            .min = 0,
            .max = null,
            .limit_type = 0,
        };
        var memory = MemoryInstance.init(limits, null);
        defer memory.deinit();
        try expectEqual(memory.growAbsolute(0), true);
        try expectEqual(memory.size(), 0);
        try expectEqual(memory.growAbsolute(1), true);
        try expectEqual(memory.size(), 1);
        try expectEqual(memory.growAbsolute(5), true);
        try expectEqual(memory.size(), 5);
        try expectEqual(memory.growAbsolute(Limits.k_max_pages_i32), true);
        try expectEqual(memory.size(), Limits.k_max_pages_i32);
    }

    {
        const limits = Limits{
            .min = 0,
            .max = 25,
            .limit_type = 1,
        };
        var memory = MemoryInstance.init(limits, null);
        defer memory.deinit();
        try expectEqual(memory.growAbsolute(25), true);
        try expectEqual(memory.size(), 25);
        try expectEqual(memory.growAbsolute(26), false);
        try expectEqual(memory.size(), 25);
    }
}<|MERGE_RESOLUTION|>--- conflicted
+++ resolved
@@ -37,9 +37,6 @@
         var memory = MemoryInstance.init(limits, null);
         defer memory.deinit();
         try expectEqual(memory.limits.min, 0);
-<<<<<<< HEAD
-        try expectEqual(memory.limits.max.?, MemoryInstance.k_max_pages);
-=======
         try expectEqual(memory.limits.max, Limits.k_max_pages_i32);
         try expectEqual(memory.size(), 0);
         try expectEqual(memory.mem.Internal.items.len, 0);
@@ -55,7 +52,6 @@
         defer memory.deinit();
         try expectEqual(memory.limits.min, 0);
         try expectEqual(memory.limits.max, Limits.k_max_pages_i64);
->>>>>>> 1e4fe3fb
         try expectEqual(memory.size(), 0);
         try expectEqual(memory.mem.Internal.items.len, 0);
     }
