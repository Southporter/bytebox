--- conflicted
+++ resolved
@@ -76,7 +76,6 @@
 
 const metering = @import("metering.zig");
 
-<<<<<<< HEAD
 const shared = @import("stack.zig");
 const FunctionInstance = shared.FunctionInstance;
 const CallFrame = shared.CallFrame;
@@ -84,333 +83,6 @@
 const Label = shared.Label;
 const Stack = shared.Stack;
 const OpHelpers = shared.OpHelpers;
-=======
-const DebugTraceStackVM = struct {
-    fn traceInstruction(instruction_name: []const u8, pc: u32, stack: *const Stack) void {
-        if (config.enable_debug_trace and DebugTrace.shouldTraceInstructions()) {
-            const frame: *const CallFrame = stack.topFrame();
-            const name_section: *const NameCustomSection = &frame.module_instance.module_def.name_section;
-            const module_name = name_section.getModuleName();
-            const function_name = name_section.findFunctionName(frame.func.def_index);
-
-            std.debug.print("\t0x{x} - {s}!{s}: {s}\n", .{ pc, module_name, function_name, instruction_name });
-        }
-    }
-};
-
-const FunctionInstance = struct {
-    type_def_index: usize,
-    def_index: usize,
-    code: [*]const Instruction,
-    instructions_begin: usize,
-    num_locals: u32,
-    num_params: u16,
-    num_returns: u16,
-
-    max_values: u32,
-    max_labels: u32,
-};
-
-const Label = struct {
-    num_returns: u32,
-    continuation: u32,
-    start_offset_values: u32,
-};
-
-const CallFrame = struct {
-    func: *const FunctionInstance,
-    module_instance: *ModuleInstance,
-    locals: []Val,
-    num_returns: u16,
-    start_offset_values: u32,
-    start_offset_labels: u16,
-};
-
-const FuncCallData = struct {
-    code: [*]const Instruction,
-    continuation: u32,
-};
-
-const Stack = struct {
-    values: []Val,
-    labels: []Label,
-    frames: []CallFrame,
-    num_values: u32,
-    num_labels: u16,
-    num_frames: u16,
-    mem: []u8,
-    allocator: std.mem.Allocator,
-
-    const AllocOpts = struct {
-        max_values: u32,
-        max_labels: u16,
-        max_frames: u16,
-    };
-
-    fn init(allocator: std.mem.Allocator) Stack {
-        const stack = Stack{
-            .values = &[_]Val{},
-            .labels = &[_]Label{},
-            .frames = &[_]CallFrame{},
-            .num_values = 0,
-            .num_labels = 0,
-            .num_frames = 0,
-            .mem = &[_]u8{},
-            .allocator = allocator,
-        };
-
-        return stack;
-    }
-
-    fn deinit(stack: *Stack) void {
-        if (stack.mem.len > 0) {
-            stack.allocator.free(stack.mem);
-        }
-    }
-
-    fn allocMemory(stack: *Stack, opts: AllocOpts) !void {
-        const alignment = @max(@alignOf(Val), @alignOf(Label), @alignOf(CallFrame));
-        const values_alloc_size = std.mem.alignForward(usize, @as(usize, @intCast(opts.max_values)) * @sizeOf(Val), alignment);
-        const labels_alloc_size = std.mem.alignForward(usize, @as(usize, @intCast(opts.max_labels)) * @sizeOf(Label), alignment);
-        const frames_alloc_size = std.mem.alignForward(usize, @as(usize, @intCast(opts.max_frames)) * @sizeOf(CallFrame), alignment);
-        const total_alloc_size: usize = values_alloc_size + labels_alloc_size + frames_alloc_size;
-
-        const begin_labels = values_alloc_size;
-        const begin_frames = values_alloc_size + labels_alloc_size;
-
-        stack.mem = try stack.allocator.alloc(u8, total_alloc_size);
-        stack.values.ptr = @as([*]Val, @alignCast(@ptrCast(stack.mem.ptr)));
-        stack.values.len = opts.max_values;
-        stack.labels.ptr = @as([*]Label, @alignCast(@ptrCast(stack.mem[begin_labels..].ptr)));
-        stack.labels.len = opts.max_labels;
-        stack.frames.ptr = @as([*]CallFrame, @alignCast(@ptrCast(stack.mem[begin_frames..].ptr)));
-        stack.frames.len = opts.max_frames;
-    }
-
-    fn pushValue(stack: *Stack, value: Val) void {
-        stack.values[stack.num_values] = value;
-        stack.num_values += 1;
-    }
-
-    fn pushI32(stack: *Stack, v: i32) void {
-        stack.values[stack.num_values] = Val{ .I32 = v };
-        stack.num_values += 1;
-    }
-
-    fn pushI64(stack: *Stack, v: i64) void {
-        stack.values[stack.num_values] = Val{ .I64 = v };
-        stack.num_values += 1;
-    }
-
-    fn pushF32(stack: *Stack, v: f32) void {
-        stack.values[stack.num_values] = Val{ .F32 = v };
-        stack.num_values += 1;
-    }
-
-    fn pushF64(stack: *Stack, v: f64) void {
-        stack.values[stack.num_values] = Val{ .F64 = v };
-        stack.num_values += 1;
-    }
-
-    fn pushV128(stack: *Stack, v: v128) void {
-        stack.values[stack.num_values] = Val{ .V128 = v };
-        stack.num_values += 1;
-    }
-
-    fn popValue(stack: *Stack) Val {
-        stack.num_values -= 1;
-        const value: Val = stack.values[stack.num_values];
-        return value;
-    }
-
-    fn topValue(stack: *const Stack) Val {
-        return stack.values[stack.num_values - 1];
-    }
-
-    fn popI32(stack: *Stack) i32 {
-        stack.num_values -= 1;
-        return stack.values[stack.num_values].I32;
-    }
-
-    fn popI64(stack: *Stack) i64 {
-        stack.num_values -= 1;
-        return stack.values[stack.num_values].I64;
-    }
-
-    fn popF32(stack: *Stack) f32 {
-        stack.num_values -= 1;
-        return stack.values[stack.num_values].F32;
-    }
-
-    fn popF64(stack: *Stack) f64 {
-        stack.num_values -= 1;
-        return stack.values[stack.num_values].F64;
-    }
-
-    fn popV128(stack: *Stack) v128 {
-        stack.num_values -= 1;
-        return stack.values[stack.num_values].V128;
-    }
-
-    fn popIndexType(stack: *Stack) i64 {
-        const index_type: ValType = stack.topFrame().module_instance.store.getMemory(0).limits.indexType();
-        return switch (index_type) {
-            .I32 => stack.popI32(),
-            .I64 => stack.popI64(),
-            else => unreachable,
-        };
-    }
-
-    fn pushLabel(stack: *Stack, num_returns: u32, continuation: u32) !void {
-        std.debug.assert(stack.num_labels < stack.labels.len);
-
-        stack.labels[stack.num_labels] = Label{
-            .num_returns = num_returns,
-            .continuation = continuation,
-            .start_offset_values = stack.num_values,
-        };
-        stack.num_labels += 1;
-    }
-
-    fn popLabel(stack: *Stack) void {
-        stack.num_labels -= 1;
-    }
-
-    fn findLabel(stack: Stack, id: u32) *const Label {
-        const index: usize = (stack.num_labels - 1) - id;
-        return &stack.labels[index];
-    }
-
-    fn topLabel(stack: Stack) *const Label {
-        return &stack.labels[stack.num_labels - 1];
-    }
-
-    fn frameLabel(stack: Stack) *const Label {
-        const frame: *const CallFrame = stack.topFrame();
-        const frame_label: *const Label = &stack.labels[frame.start_offset_labels];
-        return frame_label;
-    }
-
-    fn popAllUntilLabelId(stack: *Stack, label_id: u64, pop_final_label: bool, num_returns: usize) void {
-        const label_index: u16 = @as(u16, @intCast((stack.num_labels - label_id) - 1));
-        const label: *const Label = &stack.labels[label_index];
-
-        if (pop_final_label) {
-            const source_begin: usize = stack.num_values - num_returns;
-            const source_end: usize = stack.num_values;
-            const dest_begin: usize = label.start_offset_values;
-            const dest_end: usize = label.start_offset_values + num_returns;
-
-            const returns_source: []const Val = stack.values[source_begin..source_end];
-            const returns_dest: []Val = stack.values[dest_begin..dest_end];
-            if (dest_begin <= source_begin) {
-                std.mem.copyForwards(Val, returns_dest, returns_source);
-            } else {
-                std.mem.copyBackwards(Val, returns_dest, returns_source);
-            }
-
-            stack.num_values = @as(u32, @intCast(dest_end));
-            stack.num_labels = label_index;
-        } else {
-            stack.num_values = label.start_offset_values;
-            stack.num_labels = label_index + 1;
-        }
-    }
-
-    fn pushFrame(stack: *Stack, func: *const FunctionInstance, module_instance: *ModuleInstance) TrapError!void {
-        // check stack exhaustion
-        if (stack.frames.len <= stack.num_frames + 1) {
-            @branchHint(std.builtin.BranchHint.cold);
-            return error.TrapStackExhausted;
-        }
-        if (stack.values.len <= stack.num_values + func.max_values) {
-            @branchHint(std.builtin.BranchHint.cold);
-            return error.TrapStackExhausted;
-        }
-        if (stack.labels.len <= stack.num_labels + func.max_labels) {
-            @branchHint(std.builtin.BranchHint.cold);
-            return error.TrapStackExhausted;
-        }
-
-        // the stack should already be populated with the params to the function, so all that's
-        // left to do is initialize the locals to their default values
-        const values_index_begin: u32 = stack.num_values - func.num_params;
-        const values_index_end: u32 = stack.num_values + func.num_locals;
-
-        std.debug.assert(stack.num_frames < stack.frames.len);
-        std.debug.assert(values_index_end < stack.values.len);
-
-        const locals_and_params: []Val = stack.values[values_index_begin..values_index_end];
-        const locals = stack.values[stack.num_values..values_index_end];
-
-        stack.num_values = values_index_end;
-
-        // All locals must be initialized to their default value
-        // https://webassembly.github.io/spec/core/exec/instructions.html#exec-invoke
-        @memset(std.mem.sliceAsBytes(locals), 0);
-
-        stack.frames[stack.num_frames] = CallFrame{
-            .func = func,
-            .module_instance = module_instance,
-            .locals = locals_and_params,
-            .num_returns = func.num_returns,
-            .start_offset_values = values_index_begin,
-            .start_offset_labels = stack.num_labels,
-        };
-        stack.num_frames += 1;
-    }
-
-    fn popFrame(stack: *Stack) ?FuncCallData {
-        const frame: *CallFrame = stack.topFrame();
-
-        const continuation: u32 = stack.labels[frame.start_offset_labels].continuation;
-        const num_returns: usize = frame.num_returns;
-        const source_begin: usize = stack.num_values - num_returns;
-        const source_end: usize = stack.num_values;
-        const dest_begin: usize = frame.start_offset_values;
-        const dest_end: usize = frame.start_offset_values + num_returns;
-        assert(dest_begin <= source_begin);
-
-        // Because a function's locals take up stack space, the return values are located
-        // after the locals, so we need to copy them back down to the start of the function's
-        // stack space, where the caller expects them to be.
-        const returns_source: []const Val = stack.values[source_begin..source_end];
-        const returns_dest: []Val = stack.values[dest_begin..dest_end];
-        std.mem.copyForwards(Val, returns_dest, returns_source);
-
-        stack.num_values = @as(u32, @intCast(dest_end));
-        stack.num_labels = frame.start_offset_labels;
-        stack.num_frames -= 1;
-
-        if (stack.num_frames > 0) {
-            return FuncCallData{
-                .code = stack.topFrame().func.code,
-                .continuation = continuation,
-            };
-        }
-
-        return null;
-    }
-
-    fn topFrame(stack: Stack) *CallFrame {
-        return &stack.frames[stack.num_frames - 1];
-    }
-
-    fn popAll(stack: *Stack) void {
-        stack.num_values = 0;
-        stack.num_labels = 0;
-        stack.num_frames = 0;
-    }
-
-    fn debugDump(stack: Stack) void {
-        std.debug.print("===== stack dump =====\n", .{});
-        for (stack.values[0..stack.num_values]) |val| {
-            std.debug.print("I32: {}, I64: {}, F32: {}, F64: {}\n", .{ val.I32, val.I64, val.F32, val.F64 });
-        }
-        std.debug.print("======================\n", .{});
-    }
-};
->>>>>>> 7112d0e4
 
 // TODO move all definition stuff into definition.zig and vm stuff into vm_stack.zig
 
@@ -879,754 +551,8 @@
         return opcodeToFuncTable[@intFromEnum(opcode)];
     }
 
-<<<<<<< HEAD
     inline fn preamble(name: []const u8, pc: u32, code: [*]const Instruction, stack: *Stack) !void {
         return shared.preamble(StackVM, name, pc, code, stack);
-=======
-    const OpHelpers = struct {
-        const NanPropagateOp = enum {
-            Min,
-            Max,
-        };
-
-        fn propagateNanWithOp(comptime op: NanPropagateOp, v1: anytype, v2: @TypeOf(v1)) @TypeOf(v1) {
-            if (std.math.isNan(v1)) {
-                return v1;
-            } else if (std.math.isNan(v2)) {
-                return v2;
-            } else {
-                return switch (op) {
-                    .Min => @min(v1, v2),
-                    .Max => @max(v1, v2),
-                };
-            }
-        }
-
-        fn truncateTo(comptime T: type, value: anytype) TrapError!T {
-            switch (T) {
-                i32 => {},
-                u32 => {},
-                i64 => {},
-                u64 => {},
-                else => @compileError("Only i32 and i64 are supported outputs."),
-            }
-            switch (@TypeOf(value)) {
-                f32 => {},
-                f64 => {},
-                else => @compileError("Only f32 and f64 are supported inputs."),
-            }
-
-            const truncated = @trunc(value);
-
-            if (std.math.isNan(truncated)) {
-                return error.TrapInvalidIntegerConversion;
-            } else if (truncated < std.math.minInt(T)) {
-                return error.TrapIntegerOverflow;
-            } else {
-                if (@typeInfo(T).int.bits < @typeInfo(@TypeOf(truncated)).float.bits) {
-                    if (truncated > std.math.maxInt(T)) {
-                        return error.TrapIntegerOverflow;
-                    }
-                } else {
-                    if (truncated >= std.math.maxInt(T)) {
-                        return error.TrapIntegerOverflow;
-                    }
-                }
-            }
-            return @as(T, @intFromFloat(truncated));
-        }
-
-        fn saturatedTruncateTo(comptime T: type, value: anytype) T {
-            switch (T) {
-                i32 => {},
-                u32 => {},
-                i64 => {},
-                u64 => {},
-                else => @compileError("Only i32 and i64 are supported outputs."),
-            }
-            switch (@TypeOf(value)) {
-                f32 => {},
-                f64 => {},
-                else => @compileError("Only f32 and f64 are supported inputs."),
-            }
-
-            const truncated = @trunc(value);
-
-            if (std.math.isNan(truncated)) {
-                return 0;
-            } else if (truncated < std.math.minInt(T)) {
-                return std.math.minInt(T);
-            } else {
-                if (@typeInfo(T).int.bits < @typeInfo(@TypeOf(truncated)).float.bits) {
-                    if (truncated > std.math.maxInt(T)) {
-                        return std.math.maxInt(T);
-                    }
-                } else {
-                    if (truncated >= std.math.maxInt(T)) {
-                        return std.math.maxInt(T);
-                    }
-                }
-            }
-            return @as(T, @intFromFloat(truncated));
-        }
-
-        fn loadFromMem(comptime T: type, stack: *Stack, offset_from_memarg: u64) TrapError!T {
-            const offset_from_stack: i64 = stack.popIndexType();
-            if (offset_from_stack < 0) {
-                return error.TrapOutOfBoundsMemoryAccess;
-            }
-
-            const store: *Store = &stack.topFrame().module_instance.store;
-            const memory: *const MemoryInstance = store.getMemory(0);
-            const offset_64: u64 = offset_from_memarg + @as(u64, @intCast(offset_from_stack));
-            std.debug.assert(offset_64 <= std.math.maxInt(usize));
-            const offset: usize = @intCast(offset_64);
-
-            const bit_count = @bitSizeOf(T);
-            const read_type = switch (bit_count) {
-                8 => u8,
-                16 => u16,
-                32 => u32,
-                64 => u64,
-                128 => u128,
-                else => @compileError("Only types with bit counts of 8, 16, 32, or 64 are supported."),
-            };
-
-            const end = offset + (bit_count / 8);
-
-            const buffer = memory.buffer();
-            if (buffer.len < end) {
-                return error.TrapOutOfBoundsMemoryAccess;
-            }
-
-            const mem = buffer[offset..end];
-            const byte_count = bit_count / 8;
-            const value = std.mem.readInt(read_type, mem[0..byte_count], .little);
-            return @as(T, @bitCast(value));
-        }
-
-        fn loadArrayFromMem(comptime read_type: type, comptime out_type: type, comptime array_len: usize, store: *Store, offset_from_memarg: u64, offset_from_stack: i32) TrapError![array_len]out_type {
-            if (offset_from_stack < 0) {
-                return error.TrapOutOfBoundsMemoryAccess;
-            }
-
-            const memory: *const MemoryInstance = store.getMemory(0);
-            const offset_64: u64 = offset_from_memarg + @as(u64, @intCast(offset_from_stack));
-            std.debug.assert(offset_64 <= std.math.maxInt(usize));
-            const offset: usize = @intCast(offset_64);
-
-            const byte_count = @sizeOf(read_type);
-            const end = offset + (byte_count * array_len);
-
-            const buffer = memory.buffer();
-            if (buffer.len < end) {
-                return error.TrapOutOfBoundsMemoryAccess;
-            }
-
-            var ret: [array_len]out_type = undefined;
-            const mem = buffer[offset..end];
-            var i: usize = 0;
-            while (i < array_len) : (i += 1) {
-                const value_start = i * byte_count;
-                const value_end = value_start + byte_count;
-                ret[i] = std.mem.readInt(read_type, mem[value_start..value_end][0..byte_count], .little);
-            }
-            return ret;
-        }
-
-        fn storeInMem(value: anytype, stack: *Stack, offset_from_memarg: u64) TrapError!void {
-            const offset_from_stack: i64 = stack.popIndexType();
-            if (offset_from_stack < 0) {
-                return error.TrapOutOfBoundsMemoryAccess;
-            }
-
-            const store: *Store = &stack.topFrame().module_instance.store;
-            const memory: *MemoryInstance = store.getMemory(0);
-            const offset_64: u64 = offset_from_memarg + @as(u64, @intCast(offset_from_stack));
-            std.debug.assert(offset_64 <= std.math.maxInt(usize));
-            const offset: usize = @intCast(offset_64);
-
-            const bit_count = @bitSizeOf(@TypeOf(value));
-            const write_type = switch (bit_count) {
-                8 => u8,
-                16 => u16,
-                32 => u32,
-                64 => u64,
-                128 => u128,
-                else => @compileError("Only types with bit counts of 8, 16, 32, or 64 are supported."),
-            };
-
-            const end = offset + (bit_count / 8);
-            const buffer = memory.buffer();
-
-            if (buffer.len < end) {
-                return error.TrapOutOfBoundsMemoryAccess;
-            }
-
-            const write_value = @as(write_type, @bitCast(value));
-
-            const mem = buffer[offset..end];
-            const byte_count = bit_count / 8;
-            std.mem.writeInt(write_type, mem[0..byte_count], write_value, .little);
-        }
-
-        fn call(pc: u32, stack: *Stack, module_instance: *ModuleInstance, func: *const FunctionInstance) TrapError!FuncCallData {
-            const continuation: u32 = pc + 1;
-            try stack.pushFrame(func, module_instance);
-            try stack.pushLabel(func.num_returns, continuation);
-
-            DebugTrace.traceFunction(module_instance, stack.num_frames, func.def_index);
-
-            return FuncCallData{
-                .code = func.code,
-                .continuation = @intCast(func.instructions_begin),
-            };
-        }
-
-        fn callImport(pc: u32, stack: *Stack, func: *const FunctionImport) (TrapError || HostFunctionError)!FuncCallData {
-            switch (func.data) {
-                .Host => |data| {
-                    const params_len: u32 = @as(u32, @intCast(data.func_def.getParams().len));
-                    const returns_len: u32 = @as(u32, @intCast(data.func_def.calcNumReturns()));
-
-                    std.debug.assert(stack.num_values + returns_len < stack.values.len);
-
-                    const module: *ModuleInstance = stack.topFrame().module_instance;
-                    const params = stack.values[stack.num_values - params_len .. stack.num_values];
-                    const returns_temp = stack.values[stack.num_values .. stack.num_values + returns_len];
-
-                    DebugTrace.traceHostFunction(module, stack.num_frames + 1, func.name);
-
-                    try data.callback(data.userdata, module, params.ptr, returns_temp.ptr);
-
-                    stack.num_values = (stack.num_values - params_len) + returns_len;
-                    const returns_dest = stack.values[stack.num_values - returns_len .. stack.num_values];
-
-                    if (params_len > 0) {
-                        assert(@intFromPtr(returns_dest.ptr) < @intFromPtr(returns_temp.ptr));
-                        std.mem.copyForwards(Val, returns_dest, returns_temp);
-                    } else {
-                        // no copy needed in this case since the return values will go into the same location
-                        assert(returns_dest.ptr == returns_temp.ptr);
-                    }
-
-                    return FuncCallData{
-                        .code = stack.topFrame().module_instance.module_def.code.instructions.items.ptr,
-                        .continuation = pc + 1,
-                    };
-                },
-                .Wasm => |data| {
-                    var stack_vm: *StackVM = StackVM.fromVM(data.module_instance.vm);
-                    const func_instance: *const FunctionInstance = &stack_vm.functions.items[data.index];
-                    return try call(pc, stack, data.module_instance, func_instance);
-                },
-            }
-        }
-
-        fn branch(stack: *Stack, label_id: u32) ?FuncCallData {
-            const label: *const Label = stack.findLabel(@as(u32, @intCast(label_id)));
-            const frame_label: *const Label = stack.frameLabel();
-            // TODO generate BranchToFunctionEnd if this can be statically determined at decode time (or just generate a Return?)
-            if (label == frame_label) {
-                return stack.popFrame();
-            }
-
-            // TODO split branches up into different types to avoid this lookup and if statement
-            const module_def: *const ModuleDefinition = stack.topFrame().module_instance.module_def;
-            const is_loop_continuation: bool = module_def.code.instructions.items[label.continuation].opcode == .Loop;
-
-            if (is_loop_continuation == false or label_id != 0) {
-                const pop_final_label = !is_loop_continuation;
-                stack.popAllUntilLabelId(label_id, pop_final_label, label.num_returns);
-            }
-
-            return FuncCallData{
-                .code = stack.topFrame().module_instance.module_def.code.instructions.items.ptr,
-                .continuation = label.continuation + 1, // branching takes care of popping/pushing values so skip the End instruction
-            };
-        }
-
-        const VectorUnaryOp = enum(u8) {
-            Ceil,
-            Floor,
-            Trunc,
-            Nearest,
-        };
-
-        fn vectorUnOp(comptime T: type, op: VectorUnaryOp, stack: *Stack) void {
-            const vec = @as(T, @bitCast(stack.popV128()));
-            const type_info = @typeInfo(T).vector;
-            const child_type = type_info.child;
-            const result = switch (op) {
-                .Ceil => @ceil(vec),
-                .Floor => @floor(vec),
-                .Trunc => @trunc(vec),
-                .Nearest => blk: {
-                    const zeroes: T = @splat(0);
-                    const twos: T = @splat(2);
-
-                    const ceil = @ceil(vec);
-                    const floor = @floor(vec);
-                    const is_half = (ceil - vec) == (vec - floor);
-                    const evens = @select(child_type, @mod(ceil, twos) == zeroes, ceil, floor);
-                    const rounded = @round(vec);
-                    break :blk @select(child_type, is_half, evens, rounded);
-                },
-            };
-            stack.pushV128(@as(v128, @bitCast(result)));
-        }
-
-        const VectorBinaryOp = enum(u8) {
-            Add,
-            Add_Sat,
-            Sub,
-            Sub_Sat,
-            Mul,
-            Div,
-            Min,
-            PMin,
-            Max,
-            PMax,
-            And,
-            AndNot,
-            Or,
-            Xor,
-        };
-
-        fn vectorOr(comptime len: usize, v1: @Vector(len, bool), v2: @Vector(len, bool)) @Vector(len, bool) {
-            var arr: [len]bool = undefined;
-            for (&arr, 0..) |*v, i| {
-                v.* = v1[i] or v2[i];
-            }
-            return arr;
-        }
-
-        fn vectorBinOp(comptime T: type, comptime op: VectorBinaryOp, stack: *Stack) void {
-            const type_info = @typeInfo(T).vector;
-            const child_type = type_info.child;
-            const v2 = @as(T, @bitCast(stack.popV128()));
-            const v1 = @as(T, @bitCast(stack.popV128()));
-            const result = switch (op) {
-                .Add => blk: {
-                    break :blk switch (@typeInfo(child_type)) {
-                        .int => v1 +% v2,
-                        .float => v1 + v2,
-                        else => unreachable,
-                    };
-                },
-                .Add_Sat => v1 +| v2,
-                .Sub => blk: {
-                    break :blk switch (@typeInfo(child_type)) {
-                        .int => v1 -% v2,
-                        .float => v1 - v2,
-                        else => unreachable,
-                    };
-                },
-                .Sub_Sat => v1 -| v2,
-                .Mul => blk: {
-                    break :blk switch (@typeInfo(child_type)) {
-                        .int => v1 *% v2,
-                        .float => v1 * v2,
-                        else => unreachable,
-                    };
-                },
-                .Div => v1 / v2,
-                .Min => blk: {
-                    break :blk switch (@typeInfo(child_type)) {
-                        .int => @min(v1, v2),
-                        .float => blk2: {
-                            const is_nan = v1 != v1;
-                            const is_min = v1 < v2;
-                            const pred = vectorOr(type_info.len, is_nan, is_min);
-                            const r = @select(child_type, pred, v1, v2);
-                            break :blk2 r;
-                        },
-                        else => unreachable,
-                    };
-                },
-                .PMin => @select(child_type, (v2 < v1), v2, v1),
-                .Max => blk: {
-                    break :blk switch (@typeInfo(child_type)) {
-                        .int => @max(v1, v2),
-                        .float => blk2: {
-                            const is_nan = v1 != v1;
-                            const is_min = v1 > v2;
-                            const pred = vectorOr(type_info.len, is_nan, is_min);
-                            const r = @select(child_type, pred, v1, v2);
-                            break :blk2 r;
-                        },
-                        else => unreachable,
-                    };
-                },
-                .PMax => @select(child_type, (v2 > v1), v2, v1),
-                .And => v1 & v2,
-                .AndNot => v1 & (~v2),
-                .Or => v1 | v2,
-                .Xor => v1 ^ v2,
-            };
-            stack.pushV128(@as(v128, @bitCast(result)));
-        }
-
-        fn vectorAbs(comptime T: type, stack: *Stack) void {
-            const type_info = @typeInfo(T).vector;
-            const child_type = type_info.child;
-            const vec = @as(T, @bitCast(stack.popV128()));
-            var arr: [type_info.len]child_type = undefined;
-            for (&arr, 0..) |*v, i| {
-                v.* = @as(child_type, @bitCast(@abs(vec[i])));
-            }
-            const abs: T = arr;
-            stack.pushV128(@as(v128, @bitCast(abs)));
-        }
-
-        fn vectorAvgrU(comptime T: type, stack: *Stack) void {
-            const type_info = @typeInfo(T).vector;
-            const child_type = type_info.child;
-            const type_big_width = std.meta.Int(.unsigned, @bitSizeOf(child_type) * 2);
-
-            const v1 = @as(T, @bitCast(stack.popV128()));
-            const v2 = @as(T, @bitCast(stack.popV128()));
-            var arr: [type_info.len]child_type = undefined;
-            for (&arr, 0..) |*v, i| {
-                const vv1: type_big_width = v1[i];
-                const vv2: type_big_width = v2[i];
-                v.* = @as(child_type, @intCast(@divTrunc(vv1 + vv2 + 1, 2)));
-            }
-            const result: T = arr;
-            stack.pushV128(@as(v128, @bitCast(result)));
-        }
-
-        const VectorBoolOp = enum(u8) {
-            Eq,
-            Ne,
-            Lt,
-            Gt,
-            Le,
-            Ge,
-        };
-
-        fn vectorBoolOp(comptime T: type, comptime op: VectorBoolOp, stack: *Stack) void {
-            const v2 = @as(T, @bitCast(stack.popV128()));
-            const v1 = @as(T, @bitCast(stack.popV128()));
-            const bools = switch (op) {
-                .Eq => v1 == v2,
-                .Ne => v1 != v2,
-                .Lt => v1 < v2,
-                .Gt => v1 > v2,
-                .Le => v1 <= v2,
-                .Ge => v1 >= v2,
-            };
-            const vec_type_info = @typeInfo(T).vector;
-
-            const no_bits: std.meta.Int(.unsigned, @bitSizeOf(vec_type_info.child)) = 0;
-            const yes_bits = ~no_bits;
-
-            const yes_vec: T = @splat(@bitCast(yes_bits));
-            const no_vec: T = @splat(@bitCast(no_bits));
-            const result: T = @select(vec_type_info.child, bools, yes_vec, no_vec);
-            stack.pushV128(@as(v128, @bitCast(result)));
-        }
-
-        const VectorShiftDirection = enum {
-            Left,
-            Right,
-        };
-
-        fn vectorShift(comptime T: type, comptime direction: VectorShiftDirection, stack: *Stack) void {
-            const shift_unsafe: i32 = stack.popI32();
-            const vec = @as(T, @bitCast(stack.popV128()));
-            const shift_safe = std.math.mod(i32, shift_unsafe, @bitSizeOf(@typeInfo(T).vector.child)) catch unreachable;
-            const shift_fn = if (direction == .Left) std.math.shl else std.math.shr;
-            const shifted = shift_fn(T, vec, shift_safe);
-            stack.pushV128(@as(v128, @bitCast(shifted)));
-        }
-
-        fn vectorAllTrue(comptime T: type, vec: v128) i32 {
-            const v = @as(T, @bitCast(vec));
-            const zeroes: T = @splat(0);
-            const bools = v != zeroes;
-            const any_true: bool = @reduce(.And, bools);
-            return if (any_true) 1 else 0;
-        }
-
-        fn vectorBitmask(comptime T: type, vec: v128) i32 {
-            switch (@typeInfo(T)) {
-                .vector => |vec_type_info| {
-                    switch (@typeInfo(vec_type_info.child)) {
-                        .int => {},
-                        else => @compileError("Vector child type must be an int"),
-                    }
-                },
-                else => @compileError("Expected T to be a vector type"),
-            }
-
-            const child_type: type = @typeInfo(T).vector.child;
-
-            if (child_type == i8) {
-                const high_bit: u8 = 1 << (@bitSizeOf(u8) - 1);
-                const high_bits_mask: @Vector(16, u8) = @splat(high_bit);
-
-                const shift_type = std.meta.Int(.unsigned, std.math.log2(@bitSizeOf(u16)));
-                const shifts_left: @Vector(16, shift_type) = @splat(8);
-                var shifts_right_array: [16]shift_type = undefined;
-                for (&shifts_right_array, 0..) |*element, i| {
-                    element.* = @as(shift_type, @intCast(15 - i));
-                }
-                const shifts_right = @as(@Vector(16, shift_type), shifts_right_array);
-
-                const v = @as(@Vector(16, u8), @bitCast(vec));
-                const v_high_bits = high_bits_mask & v;
-                const v_high_bits_u16: @Vector(16, u16) = v_high_bits;
-                const v_high_bits_shifted_left = @shlExact(v_high_bits_u16, shifts_left);
-                const v_high_bits_shifted_right = @shrExact(v_high_bits_shifted_left, shifts_right);
-                const reduction: u32 = @reduce(.Or, v_high_bits_shifted_right);
-                const bitmask = @as(i32, @bitCast(reduction));
-                return bitmask;
-            } else {
-                const vec_len = @typeInfo(T).vector.len;
-                const int_type: type = std.meta.Int(.unsigned, @bitSizeOf(child_type));
-
-                const high_bit: int_type = 1 << (@bitSizeOf(int_type) - 1);
-                const high_bits_mask: @Vector(vec_len, int_type) = @splat(high_bit);
-
-                const shift_type = std.meta.Int(.unsigned, std.math.log2(@bitSizeOf(int_type)));
-                var shifts_right_array: [vec_len]shift_type = undefined;
-                for (&shifts_right_array, 0..) |*element, i| {
-                    element.* = @as(shift_type, @intCast((@bitSizeOf(int_type) - 1) - i));
-                }
-                const shifts_right = @as(@Vector(vec_len, shift_type), shifts_right_array);
-
-                const v = @as(@Vector(vec_len, int_type), @bitCast(vec));
-                const v_high_bits = high_bits_mask & v;
-                const v_high_bits_shifted_right = @shrExact(v_high_bits, shifts_right);
-                const reduction: u32 = @as(u32, @intCast(@reduce(.Or, v_high_bits_shifted_right))); // cast should be fine thanks to the rshift
-                const bitmask = @as(i32, @bitCast(reduction));
-                return bitmask;
-            }
-        }
-
-        fn vectorLoadLane(comptime T: type, instruction: Instruction, stack: *Stack) !void {
-            const vec_type_info = @typeInfo(T).vector;
-
-            var vec = @as(T, @bitCast(stack.popV128()));
-            const immediate = instruction.immediate.MemoryOffsetAndLane;
-            const scalar = try loadFromMem(vec_type_info.child, stack, immediate.offset);
-            vec[immediate.laneidx] = scalar;
-            stack.pushV128(@as(v128, @bitCast(vec)));
-        }
-
-        fn vectorLoadExtend(comptime mem_type: type, comptime extend_type: type, comptime len: usize, mem_offset: u64, stack: *Stack) !void {
-            const offset_from_stack: i32 = stack.popI32();
-            const array: [len]extend_type = try OpHelpers.loadArrayFromMem(mem_type, extend_type, len, &stack.topFrame().module_instance.store, mem_offset, offset_from_stack);
-            const vec: @Vector(len, extend_type) = array;
-            stack.pushV128(@as(v128, @bitCast(vec)));
-        }
-
-        fn vectorLoadLaneZero(comptime T: type, instruction: Instruction, stack: *Stack) !void {
-            const vec_type_info = @typeInfo(T).vector;
-
-            const mem_offset = instruction.immediate.MemoryOffset;
-            const scalar = try loadFromMem(vec_type_info.child, stack, mem_offset);
-            var vec: T = @splat(0);
-            vec[0] = scalar;
-            stack.pushV128(@as(v128, @bitCast(vec)));
-        }
-
-        fn vectorStoreLane(comptime T: type, instruction: Instruction, stack: *Stack) !void {
-            const vec = @as(T, @bitCast(stack.popV128()));
-            const immediate = instruction.immediate.MemoryOffsetAndLane;
-            const scalar = vec[immediate.laneidx];
-            try storeInMem(scalar, stack, immediate.offset);
-            stack.pushV128(@as(v128, @bitCast(vec)));
-        }
-
-        fn vectorExtractLane(comptime T: type, lane: u32, stack: *Stack) void {
-            const vec = @as(T, @bitCast(stack.popV128()));
-            const lane_value = vec[lane];
-
-            const child_type = @typeInfo(T).vector.child;
-            switch (child_type) {
-                i8, u8, i16, u16, i32 => stack.pushI32(lane_value),
-                i64 => stack.pushI64(lane_value),
-                f32 => stack.pushF32(lane_value),
-                f64 => stack.pushF64(lane_value),
-                else => unreachable,
-            }
-        }
-
-        fn vectorReplaceLane(comptime T: type, lane: u32, stack: *Stack) void {
-            const child_type = @typeInfo(T).vector.child;
-            const lane_value = switch (child_type) {
-                i8, i16, i32 => @as(child_type, @truncate(stack.popI32())),
-                i64 => stack.popI64(),
-                f32 => stack.popF32(),
-                f64 => stack.popF64(),
-                else => unreachable,
-            };
-            var vec = @as(T, @bitCast(stack.popV128()));
-            vec[lane] = lane_value;
-            stack.pushV128(@as(v128, @bitCast(vec)));
-        }
-
-        const VectorSide = enum {
-            Low,
-            High,
-        };
-
-        const VectorConvert = enum {
-            SafeCast,
-            Saturate,
-        };
-
-        fn vectorAddPairwise(comptime in_type: type, comptime out_type: type, stack: *Stack) void {
-            const out_info = @typeInfo(out_type).vector;
-
-            const vec = @as(in_type, @bitCast(stack.popV128()));
-            var arr: [out_info.len]out_info.child = undefined;
-            for (&arr, 0..) |*v, i| {
-                const v1: out_info.child = vec[i * 2];
-                const v2: out_info.child = vec[(i * 2) + 1];
-                v.* = v1 + v2;
-            }
-            const sum: out_type = arr;
-            stack.pushV128(@as(v128, @bitCast(sum)));
-        }
-
-        fn vectorMulPairwise(comptime in_type: type, comptime out_type: type, side: OpHelpers.VectorSide, stack: *Stack) void {
-            const info_out = @typeInfo(out_type).vector;
-
-            const vec2 = @as(in_type, @bitCast(stack.popV128()));
-            const vec1 = @as(in_type, @bitCast(stack.popV128()));
-
-            var arr: [info_out.len]info_out.child = undefined;
-            for (&arr, 0..) |*v, i| {
-                const index = if (side == .Low) i else i + info_out.len;
-                const v1: info_out.child = vec1[index];
-                const v2: info_out.child = vec2[index];
-                v.* = v1 * v2;
-            }
-            const product = arr;
-            stack.pushV128(@as(v128, @bitCast(product)));
-        }
-
-        fn vectorExtend(comptime in_type: type, comptime out_type: type, comptime side: VectorSide, stack: *Stack) void {
-            const in_info = @typeInfo(in_type).vector;
-            const out_info = @typeInfo(out_type).vector;
-            const side_offset = if (side == .Low) 0 else in_info.len / 2;
-
-            const vec = @as(in_type, @bitCast(stack.popV128()));
-            var arr: [out_info.len]out_info.child = undefined;
-            for (&arr, 0..) |*v, i| {
-                v.* = vec[i + side_offset];
-            }
-            const extended: out_type = arr;
-            stack.pushV128(@as(v128, @bitCast(extended)));
-        }
-
-        fn saturate(comptime T: type, v: anytype) @TypeOf(v) {
-            switch (@typeInfo(T)) {
-                .int => {},
-                else => unreachable,
-            }
-            const min = std.math.minInt(T);
-            const max = std.math.maxInt(T);
-            const clamped = std.math.clamp(v, min, max);
-            return clamped;
-        }
-
-        fn vectorConvert(comptime in_type: type, comptime out_type: type, comptime side: VectorSide, convert: VectorConvert, stack: *Stack) void {
-            const in_info = @typeInfo(in_type).vector;
-            const out_info = @typeInfo(out_type).vector;
-            const side_offset = if (side == .Low) 0 else in_info.len / 2;
-
-            const vec_in = @as(in_type, @bitCast(stack.popV128()));
-            var arr: [out_info.len]out_info.child = undefined;
-            for (arr, 0..) |_, i| {
-                const v: in_info.child = if (i < in_info.len) vec_in[i + side_offset] else 0;
-                switch (@typeInfo(out_info.child)) {
-                    .int => arr[i] = blk: {
-                        if (convert == .SafeCast) {
-                            break :blk @as(out_info.child, @intFromFloat(v));
-                        } else {
-                            break :blk saturatedTruncateTo(out_info.child, v);
-                        }
-                    },
-                    .float => arr[i] = @as(out_info.child, @floatFromInt(v)),
-                    else => unreachable,
-                }
-            }
-            const vec_out: out_type = arr;
-            stack.pushV128(@as(v128, @bitCast(vec_out)));
-        }
-
-        fn vectorNarrowingSaturate(comptime in_type: type, comptime out_type: type, vec: in_type) out_type {
-            const in_info = @typeInfo(in_type).vector;
-            const out_info = @typeInfo(out_type).vector;
-            const T: type = out_info.child;
-
-            std.debug.assert(out_info.len == in_info.len);
-
-            var arr: [out_info.len]T = undefined;
-            for (&arr, 0..) |*v, i| {
-                v.* = @as(T, @intCast(std.math.clamp(vec[i], std.math.minInt(T), std.math.maxInt(T))));
-            }
-            return arr;
-        }
-
-        fn vectorNarrow(comptime in_type: type, comptime out_type: type, stack: *Stack) void {
-            const out_info = @typeInfo(out_type).vector;
-
-            const out_type_half = @Vector(out_info.len / 2, out_info.child);
-
-            const v2 = @as(in_type, @bitCast(stack.popV128()));
-            const v1 = @as(in_type, @bitCast(stack.popV128()));
-            const v1_narrow: out_type_half = vectorNarrowingSaturate(in_type, out_type_half, v1);
-            const v2_narrow: out_type_half = vectorNarrowingSaturate(in_type, out_type_half, v2);
-            const mask = switch (out_info.len) {
-                16 => @Vector(16, i32){ 0, 1, 2, 3, 4, 5, 6, 7, -1, -2, -3, -4, -5, -6, -7, -8 },
-                8 => @Vector(8, i32){ 0, 1, 2, 3, -1, -2, -3, -4 },
-                4 => @Vector(8, i32){ 0, 1, -1, -2 },
-                else => unreachable,
-            };
-
-            const mix = @shuffle(out_info.child, v1_narrow, v2_narrow, mask);
-            stack.pushV128(@as(v128, @bitCast(mix)));
-        }
-    };
-
-    fn preamble(name: []const u8, pc: u32, code: [*]const Instruction, stack: *Stack) TrapError!void {
-        if (metering.enabled) {
-            const root_module_instance: *ModuleInstance = stack.frames[0].module_instance;
-            const root_stackvm: *StackVM = StackVM.fromVM(root_module_instance.vm);
-
-            if (root_stackvm.meter_state.enabled) {
-                const meter = metering.reduce(root_stackvm.meter_state.meter, code[pc]);
-                root_stackvm.meter_state.meter = meter;
-                if (meter == 0) {
-                    root_stackvm.meter_state.pc = pc;
-                    root_stackvm.meter_state.opcode = code[pc].opcode;
-                    return metering.MeteringTrapError.TrapMeterExceeded;
-                }
-            }
-        }
-
-        if (config.enable_debug_trap) {
-            const root_module_instance: *ModuleInstance = stack.frames[0].module_instance;
-            const root_stackvm: *StackVM = StackVM.fromVM(root_module_instance.vm);
-
-            if (root_stackvm.debug_state) |*debug_state| {
-                if (debug_state.trap_counter > 0) {
-                    debug_state.trap_counter -= 1;
-                    if (debug_state.trap_counter == 0) {
-                        debug_state.pc = pc;
-                        return error.TrapDebug;
-                    }
-                }
-            }
-        }
-
-        DebugTraceStackVM.traceInstruction(name, pc, stack);
->>>>>>> 7112d0e4
     }
 
     fn op_Invalid(pc: u32, code: [*]const Instruction, stack: *Stack) anyerror!void {
@@ -1657,13 +583,13 @@
 
     fn op_Block(pc: u32, code: [*]const Instruction, stack: *Stack) anyerror!void {
         try preamble("Block", pc, code, stack);
-        try stack.pushLabel(code[pc].immediate.Block.num_returns, code[pc].immediate.Block.continuation);
+        stack.pushLabel(code[pc].immediate.Block.num_returns, code[pc].immediate.Block.continuation);
         try @call(.always_tail, InstructionFuncs.lookup(code[pc + 1].opcode), .{ pc + 1, code, stack });
     }
 
     fn op_Loop(pc: u32, code: [*]const Instruction, stack: *Stack) anyerror!void {
         try preamble("Loop", pc, code, stack);
-        try stack.pushLabel(code[pc].immediate.Block.num_returns, code[pc].immediate.Block.continuation);
+        stack.pushLabel(code[pc].immediate.Block.num_returns, code[pc].immediate.Block.continuation);
         try @call(.always_tail, InstructionFuncs.lookup(code[pc + 1].opcode), .{ pc + 1, code, stack });
     }
 
@@ -1723,18 +649,7 @@
 
     fn op_Call_Local(pc: u32, code: [*]const Instruction, stack: *Stack) anyerror!void {
         try preamble("Call", pc, code, stack);
-
-<<<<<<< HEAD
-        const next = try OpHelpers.call(StackVM, stack, pc, code);
-=======
-        const func_index: u32 = code[pc].immediate.Index;
-        const module_instance: *ModuleInstance = stack.topFrame().module_instance;
-        const stack_vm = StackVM.fromVM(module_instance.vm);
-
-        std.debug.assert(func_index < stack_vm.functions.items.len);
-
-        const func: *const FunctionInstance = &stack_vm.functions.items[@as(usize, @intCast(func_index))];
-        const next: FuncCallData = try OpHelpers.call(pc, stack, module_instance, func);
+        const next: FuncCallData = try OpHelpers.callLocal(StackVM, stack, pc, code);
 
         try @call(.always_tail, InstructionFuncs.lookup(next.code[next.continuation].opcode), .{ next.continuation, next.code, stack });
     }
@@ -1742,15 +657,7 @@
     fn op_Call_Import(pc: u32, code: [*]const Instruction, stack: *Stack) anyerror!void {
         try preamble("Call", pc, code, stack);
 
-        const func_index: u32 = code[pc].immediate.Index;
-        const module_instance: *ModuleInstance = stack.topFrame().module_instance;
-        const store: *const Store = &module_instance.store;
-
-        std.debug.assert(func_index < store.imports.functions.items.len);
-
-        const func_import = &store.imports.functions.items[func_index];
-        const next: FuncCallData = try OpHelpers.callImport(pc, stack, func_import);
->>>>>>> 7112d0e4
+        const next = try OpHelpers.callImport(StackVM, stack, pc, code);
 
         try @call(.always_tail, InstructionFuncs.lookup(next.code[next.continuation].opcode), .{ next.continuation, next.code, stack });
     }
@@ -2098,12 +1005,7 @@
 
     fn op_F64_Const(pc: u32, code: [*]const Instruction, stack: *Stack) anyerror!void {
         try preamble("F64_Const", pc, code, stack);
-<<<<<<< HEAD
-        try OpHelpers.f64Const(stack, code[pc]);
-=======
-        const v: f64 = code[pc].immediate.ValueF64;
-        stack.pushF64(v);
->>>>>>> 7112d0e4
+        OpHelpers.f64Const(stack, code[pc]);
         try @call(.always_tail, InstructionFuncs.lookup(code[pc + 1].opcode), .{ pc + 1, code, stack });
     }
 
@@ -5241,7 +4143,7 @@
         }
 
         try self.stack.pushFrame(&func, module);
-        try self.stack.pushLabel(func.num_returns, @intCast(func_def.continuation));
+        self.stack.pushLabel(func.num_returns, @intCast(func_def.continuation));
 
         DebugTrace.traceFunction(module, self.stack.num_frames, func.def_index);
 
